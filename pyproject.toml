--- conflicted
+++ resolved
@@ -31,11 +31,8 @@
 	"pandas",
 	"pyarrow",
 	"s3fs",
-<<<<<<< HEAD
-	"scipy",
-=======
+	"s3fs",
 	"scanpy",
->>>>>>> e6f40d86
 	"scikit-image",
 	"scikit-learn",
 	"scipy",
