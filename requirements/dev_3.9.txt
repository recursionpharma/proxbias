<<<<<<< HEAD
=======
aiobotocore==2.5.0
    # via s3fs
aiohttp==3.8.4
    # via
    #   aiobotocore
    #   s3fs
aioitertools==0.11.0
    # via aiobotocore
aiosignal==1.3.1
    # via aiohttp
async-timeout==4.0.2
    # via aiohttp
attrs==23.1.0
    # via aiohttp
>>>>>>> 068b1585
bandit==1.7.5
    # via proxbias (pyproject.toml)
black==23.3.0
    # via proxbias (pyproject.toml)
botocore==1.29.76
    # via aiobotocore
build==0.10.0
    # via pip-tools
cachetools==5.3.0
    # via tox
cfgv==3.3.1
    # via pre-commit
chardet==5.1.0
    # via tox
charset-normalizer==3.1.0
    # via aiohttp
click==8.1.3
    # via
    #   black
    #   docstr-coverage
    #   pip-tools
colorama==0.4.6
    # via
    #   radon
    #   tox
<<<<<<< HEAD
=======
contourpy==1.0.7
    # via matplotlib
>>>>>>> 068b1585
coverage[toml]==7.2.5
    # via
    #   proxbias (pyproject.toml)
    #   pytest-cov
cycler==0.11.0
    # via matplotlib
distlib==0.3.6
    # via virtualenv
docstr-coverage==2.3.0
<<<<<<< HEAD
    # via -r requirements/dev.in
=======
    # via proxbias (pyproject.toml)
>>>>>>> 068b1585
exceptiongroup==1.1.1
    # via pytest
fastjsonschema==2.16.3
    # via validate-pyproject
filelock==3.12.0
    # via
    #   tox
    #   virtualenv
flake8==6.0.0
    # via proxbias (pyproject.toml)
fonttools==4.39.3
    # via matplotlib
frozenlist==1.3.3
    # via
    #   aiohttp
    #   aiosignal
fsspec==2023.5.0
    # via s3fs
gitdb==4.0.10
    # via gitpython
gitpython==3.1.31
    # via bandit
identify==2.5.24
    # via pre-commit
idna==3.4
    # via yarl
importlib-resources==5.12.0
    # via matplotlib
iniconfig==2.0.0
    # via pytest
jmespath==1.0.1
    # via botocore
joblib==1.2.0
    # via scikit-learn
kiwisolver==1.4.4
    # via matplotlib
mando==0.7.1
    # via radon
markdown-it-py==2.2.0
    # via rich
matplotlib==3.7.1
    # via seaborn
mccabe==0.7.0
    # via flake8
mdurl==0.1.2
    # via markdown-it-py
<<<<<<< HEAD
mypy==1.2.0
    # via -r requirements/dev.in
=======
multidict==6.0.4
    # via
    #   aiohttp
    #   yarl
mypy==1.2.0
    # via proxbias (pyproject.toml)
>>>>>>> 068b1585
mypy-extensions==1.0.0
    # via
    #   black
    #   mypy
nodeenv==1.7.0
    # via pre-commit
<<<<<<< HEAD
=======
numpy==1.24.3
    # via
    #   contourpy
    #   matplotlib
    #   pandas
    #   patsy
    #   scikit-learn
    #   scipy
    #   seaborn
    #   statsmodels
>>>>>>> 068b1585
packaging==23.1
    # via
    #   black
    #   build
    #   matplotlib
    #   pyproject-api
    #   pytest
    #   statsmodels
    #   tox
    #   validate-pyproject
pandas==2.0.1
    # via
    #   proxbias (pyproject.toml)
    #   seaborn
    #   statsmodels
pathspec==0.11.1
    # via black
patsy==0.5.3
    # via statsmodels
pbr==5.11.1
    # via stevedore
<<<<<<< HEAD
=======
pillow==9.5.0
    # via matplotlib
pip-tools==6.13.0
    # via proxbias (pyproject.toml)
>>>>>>> 068b1585
platformdirs==3.5.0
    # via
    #   black
    #   tox
    #   virtualenv
pluggy==1.0.0
    # via
    #   pytest
    #   tox
pre-commit==3.3.1
<<<<<<< HEAD
    # via -r requirements/dev.in
=======
    # via proxbias (pyproject.toml)
>>>>>>> 068b1585
pycodestyle==2.10.0
    # via flake8
pyflakes==3.0.1
    # via flake8
pygments==2.15.1
    # via rich
pyparsing==3.0.9
    # via matplotlib
pyproject-api==1.5.1
    # via tox
<<<<<<< HEAD
=======
pyproject-hooks==1.0.0
    # via build
>>>>>>> 068b1585
pytest==7.3.1
    # via
    #   proxbias (pyproject.toml)
    #   pytest-cov
pytest-cov==4.0.0
<<<<<<< HEAD
    # via -r requirements/dev.in
pyupgrade==3.3.2
    # via -r requirements/dev.in
=======
    # via proxbias (pyproject.toml)
python-dateutil==2.8.2
    # via
    #   botocore
    #   matplotlib
    #   pandas
pytz==2023.3
    # via pandas
pyupgrade==3.4.0
    # via proxbias (pyproject.toml)
>>>>>>> 068b1585
pyyaml==6.0
    # via
    #   bandit
    #   docstr-coverage
    #   pre-commit
radon==6.0.1
<<<<<<< HEAD
    # via -r requirements/dev.in
rich==13.3.5
    # via bandit
roadie==6.6.25
    # via -r requirements/dev.in
=======
    # via proxbias (pyproject.toml)
rich==13.3.5
    # via bandit
s3fs==2023.5.0
    # via proxbias (pyproject.toml)
scikit-learn==1.2.2
    # via proxbias (pyproject.toml)
scipy==1.10.1
    # via
    #   proxbias (pyproject.toml)
    #   scikit-learn
    #   statsmodels
seaborn==0.12.2
    # via proxbias (pyproject.toml)
>>>>>>> 068b1585
six==1.16.0
    # via
    #   mando
    #   patsy
    #   python-dateutil
smmap==5.0.0
    # via gitdb
statsmodels==0.14.0
    # via proxbias (pyproject.toml)
stevedore==5.0.0
    # via bandit
threadpoolctl==3.1.0
    # via scikit-learn
tokenize-rt==5.0.0
    # via pyupgrade
tomli==2.0.1
    # via
    #   black
    #   build
    #   coverage
    #   mypy
    #   pyproject-api
    #   pyproject-hooks
    #   pytest
    #   tox
    #   validate-pyproject
tox==4.5.1
<<<<<<< HEAD
    # via -r requirements/dev.in
=======
    # via proxbias (pyproject.toml)
>>>>>>> 068b1585
tqdm==4.63.1
    # via docstr-coverage
trove-classifiers==2023.5.2
    # via validate-pyproject
types-pkg-resources==0.1.3
    # via proxbias (pyproject.toml)
typing-extensions==4.5.0
    # via
    #   aioitertools
    #   black
    #   mypy
tzdata==2023.3
    # via pandas
urllib3==1.26.15
    # via botocore
validate-pyproject[all]==0.12.2
<<<<<<< HEAD
    # via -r requirements/dev.in
=======
    # via proxbias (pyproject.toml)
>>>>>>> 068b1585
virtualenv==20.23.0
    # via
    #   pre-commit
    #   tox
wheel==0.40.0
    # via pip-tools
wrapt==1.15.0
    # via aiobotocore
yarl==1.9.2
    # via aiohttp
zipp==3.15.0
    # via importlib-resources

# The following packages are considered to be unsafe in a requirements file:
# pip
# setuptools<|MERGE_RESOLUTION|>--- conflicted
+++ resolved
@@ -1,5 +1,3 @@
-<<<<<<< HEAD
-=======
 aiobotocore==2.5.0
     # via s3fs
 aiohttp==3.8.4
@@ -14,7 +12,6 @@
     # via aiohttp
 attrs==23.1.0
     # via aiohttp
->>>>>>> 068b1585
 bandit==1.7.5
     # via proxbias (pyproject.toml)
 black==23.3.0
@@ -40,11 +37,8 @@
     # via
     #   radon
     #   tox
-<<<<<<< HEAD
-=======
 contourpy==1.0.7
     # via matplotlib
->>>>>>> 068b1585
 coverage[toml]==7.2.5
     # via
     #   proxbias (pyproject.toml)
@@ -54,11 +48,7 @@
 distlib==0.3.6
     # via virtualenv
 docstr-coverage==2.3.0
-<<<<<<< HEAD
-    # via -r requirements/dev.in
-=======
-    # via proxbias (pyproject.toml)
->>>>>>> 068b1585
+    # via proxbias (pyproject.toml)
 exceptiongroup==1.1.1
     # via pytest
 fastjsonschema==2.16.3
@@ -105,25 +95,18 @@
     # via flake8
 mdurl==0.1.2
     # via markdown-it-py
-<<<<<<< HEAD
-mypy==1.2.0
-    # via -r requirements/dev.in
-=======
 multidict==6.0.4
     # via
     #   aiohttp
     #   yarl
 mypy==1.2.0
     # via proxbias (pyproject.toml)
->>>>>>> 068b1585
 mypy-extensions==1.0.0
     # via
     #   black
     #   mypy
 nodeenv==1.7.0
     # via pre-commit
-<<<<<<< HEAD
-=======
 numpy==1.24.3
     # via
     #   contourpy
@@ -134,7 +117,6 @@
     #   scipy
     #   seaborn
     #   statsmodels
->>>>>>> 068b1585
 packaging==23.1
     # via
     #   black
@@ -156,13 +138,10 @@
     # via statsmodels
 pbr==5.11.1
     # via stevedore
-<<<<<<< HEAD
-=======
 pillow==9.5.0
     # via matplotlib
 pip-tools==6.13.0
     # via proxbias (pyproject.toml)
->>>>>>> 068b1585
 platformdirs==3.5.0
     # via
     #   black
@@ -173,11 +152,7 @@
     #   pytest
     #   tox
 pre-commit==3.3.1
-<<<<<<< HEAD
-    # via -r requirements/dev.in
-=======
-    # via proxbias (pyproject.toml)
->>>>>>> 068b1585
+    # via proxbias (pyproject.toml)
 pycodestyle==2.10.0
     # via flake8
 pyflakes==3.0.1
@@ -188,21 +163,13 @@
     # via matplotlib
 pyproject-api==1.5.1
     # via tox
-<<<<<<< HEAD
-=======
 pyproject-hooks==1.0.0
     # via build
->>>>>>> 068b1585
 pytest==7.3.1
     # via
     #   proxbias (pyproject.toml)
     #   pytest-cov
 pytest-cov==4.0.0
-<<<<<<< HEAD
-    # via -r requirements/dev.in
-pyupgrade==3.3.2
-    # via -r requirements/dev.in
-=======
     # via proxbias (pyproject.toml)
 python-dateutil==2.8.2
     # via
@@ -213,20 +180,12 @@
     # via pandas
 pyupgrade==3.4.0
     # via proxbias (pyproject.toml)
->>>>>>> 068b1585
 pyyaml==6.0
     # via
     #   bandit
     #   docstr-coverage
     #   pre-commit
 radon==6.0.1
-<<<<<<< HEAD
-    # via -r requirements/dev.in
-rich==13.3.5
-    # via bandit
-roadie==6.6.25
-    # via -r requirements/dev.in
-=======
     # via proxbias (pyproject.toml)
 rich==13.3.5
     # via bandit
@@ -241,7 +200,6 @@
     #   statsmodels
 seaborn==0.12.2
     # via proxbias (pyproject.toml)
->>>>>>> 068b1585
 six==1.16.0
     # via
     #   mando
@@ -269,11 +227,7 @@
     #   tox
     #   validate-pyproject
 tox==4.5.1
-<<<<<<< HEAD
-    # via -r requirements/dev.in
-=======
-    # via proxbias (pyproject.toml)
->>>>>>> 068b1585
+    # via proxbias (pyproject.toml)
 tqdm==4.63.1
     # via docstr-coverage
 trove-classifiers==2023.5.2
@@ -290,11 +244,7 @@
 urllib3==1.26.15
     # via botocore
 validate-pyproject[all]==0.12.2
-<<<<<<< HEAD
-    # via -r requirements/dev.in
-=======
-    # via proxbias (pyproject.toml)
->>>>>>> 068b1585
+    # via proxbias (pyproject.toml)
 virtualenv==20.23.0
     # via
     #   pre-commit
