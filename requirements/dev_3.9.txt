--- conflicted
+++ resolved
@@ -74,13 +74,7 @@
     # via black
 pbr==5.11.1
     # via stevedore
-<<<<<<< HEAD
 platformdirs==3.5.0
-=======
-pip-tools==6.13.0
-    # via -r requirements/dev.in
-platformdirs==3.2.0
->>>>>>> 32de4328
     # via
     #   black
     #   tox
@@ -99,13 +93,7 @@
     # via rich
 pyproject-api==1.5.1
     # via tox
-<<<<<<< HEAD
 pytest==7.3.1
-=======
-pyproject-hooks==1.0.0
-    # via build
-pytest==7.2.2
->>>>>>> 32de4328
     # via
     #   -r requirements/dev.in
     #   pytest-cov
@@ -122,11 +110,8 @@
     # via -r requirements/dev.in
 rich==13.3.5
     # via bandit
-<<<<<<< HEAD
 roadie==6.6.25
     # via -r requirements/dev.in
-=======
->>>>>>> 32de4328
 six==1.16.0
     # via
     #   -c requirements/main_3.9.txt
