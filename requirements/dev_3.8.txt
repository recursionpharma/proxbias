<<<<<<< HEAD
aiobotocore==2.5.4
=======
absl-py==2.0.0
    # via
    #   chex
    #   ml-collections
    #   optax
    #   orbax-checkpoint
aiobotocore==2.7.0
>>>>>>> e6f40d86
    # via s3fs
aiohttp==3.8.6
    # via
    #   aiobotocore
    #   fsspec
    #   gcsfs
    #   s3fs
aioitertools==0.11.0
    # via aiobotocore
aiosignal==1.3.1
    # via aiohttp
anndata==0.9.2
    # via
    #   infercnvpy
    #   mudata
    #   scanpy
<<<<<<< HEAD
=======
    #   scvi-tools
appnope==0.1.3
    # via ipython
>>>>>>> e6f40d86
asttokens==2.4.0
    # via stack-data
async-timeout==4.0.3
    # via aiohttp
attrs==23.1.0
    # via aiohttp
backcall==0.2.0
    # via ipython
bandit==1.7.5
    # via proxbias (pyproject.toml)
<<<<<<< HEAD
black==23.9.1
    # via proxbias (pyproject.toml)
botocore==1.31.17
    # via aiobotocore
build==1.0.3
    # via pip-tools
cachetools==5.3.1
    # via tox
=======
black[jupyter]==23.10.1
    # via proxbias (pyproject.toml)
botocore==1.31.64
    # via aiobotocore
build==1.0.3
    # via pip-tools
cached-property==1.5.2
    # via orbax-checkpoint
cachetools==5.3.2
    # via
    #   google-auth
    #   tox
certifi==2023.7.22
    # via requests
>>>>>>> e6f40d86
cfgv==3.4.0
    # via pre-commit
chardet==5.2.0
    # via tox
<<<<<<< HEAD
charset-normalizer==3.3.0
    # via aiohttp
=======
charset-normalizer==3.3.1
    # via
    #   aiohttp
    #   requests
chex==0.1.7
    # via
    #   optax
    #   scvi-tools
>>>>>>> e6f40d86
click==8.1.7
    # via
    #   black
    #   pip-tools
colorama==0.4.6
    # via
    #   radon
    #   tox
<<<<<<< HEAD
=======
contextlib2==21.6.0
    # via ml-collections
>>>>>>> e6f40d86
contourpy==1.1.1
    # via matplotlib
coverage[toml]==7.3.2
    # via
    #   proxbias (pyproject.toml)
    #   pytest-cov
cramjam==2.7.0
    # via fastparquet
cycler==0.12.1
    # via matplotlib
decorator==5.1.1
<<<<<<< HEAD
    # via ipython
=======
    # via
    #   gcsfs
    #   ipython
>>>>>>> e6f40d86
distlib==0.3.7
    # via virtualenv
dm-tree==0.1.8
    # via chex
docrep==0.3.2
    # via scvi-tools
efaar-benchmarking==0.1.0
    # via proxbias (pyproject.toml)
<<<<<<< HEAD
efaar-benchmarking==0.0.7
    # via proxbias (pyproject.toml)
=======
et-xmlfile==1.1.0
    # via openpyxl
etils==1.3.0
    # via orbax-checkpoint
>>>>>>> e6f40d86
exceptiongroup==1.1.3
    # via pytest
executing==2.0.0
    # via stack-data
fastjsonschema==2.18.1
    # via validate-pyproject
fastparquet==2023.8.0
    # via proxbias (pyproject.toml)
filelock==3.12.4
    # via
    #   torch
    #   tox
    #   virtualenv
flake8==6.1.0
    # via proxbias (pyproject.toml)
<<<<<<< HEAD
=======
flax==0.7.3
    # via scvi-tools
>>>>>>> e6f40d86
fonttools==4.43.1
    # via matplotlib
frozenlist==1.4.0
    # via
    #   aiohttp
    #   aiosignal
<<<<<<< HEAD
fsspec==2023.9.2
=======
fsspec[http]==2023.10.0
>>>>>>> e6f40d86
    # via
    #   efaar-benchmarking
    #   fastparquet
    #   gcsfs
    #   pytorch-lightning
    #   s3fs
    #   torch
gcsfs==2023.10.0
    # via efaar-benchmarking
gitdb==4.0.11
    # via gitpython
<<<<<<< HEAD
gitpython==3.1.38
=======
gitpython==3.1.40
>>>>>>> e6f40d86
    # via bandit
google-api-core==2.12.0
    # via
    #   google-cloud-core
    #   google-cloud-storage
google-auth==2.23.3
    # via
    #   gcsfs
    #   google-api-core
    #   google-auth-oauthlib
    #   google-cloud-core
    #   google-cloud-storage
google-auth-oauthlib==1.1.0
    # via gcsfs
google-cloud-core==2.3.3
    # via google-cloud-storage
google-cloud-storage==2.12.0
    # via gcsfs
google-crc32c==1.5.0
    # via
    #   google-cloud-storage
    #   google-resumable-media
google-resumable-media==2.6.0
    # via google-cloud-storage
googleapis-common-protos==1.61.0
    # via google-api-core
gtfparse==2.0.1
    # via infercnvpy
h5py==3.10.0
    # via
    #   anndata
    #   mudata
    #   scanpy
<<<<<<< HEAD
identify==2.5.30
    # via pre-commit
idna==3.4
    # via yarl
igraph==0.10.8
    # via leidenalg
imageio==2.31.5
=======
    #   scvi-tools
identify==2.5.30
    # via pre-commit
idna==3.4
    # via
    #   requests
    #   yarl
igraph==0.10.8
    # via leidenalg
imageio==2.31.6
>>>>>>> e6f40d86
    # via scikit-image
importlib-metadata==6.8.0
    # via
    #   build
<<<<<<< HEAD
    #   numba
importlib-resources==6.1.0
    # via matplotlib
=======
    #   jax
    #   numba
importlib-resources==6.1.0
    # via
    #   matplotlib
    #   orbax-checkpoint
    #   proxbias (pyproject.toml)
>>>>>>> e6f40d86
infercnvpy==0.4.2
    # via proxbias (pyproject.toml)
iniconfig==2.0.0
    # via pytest
ipython==8.13.0
<<<<<<< HEAD
    # via infercnvpy
=======
    # via
    #   black
    #   infercnvpy
jax==0.4.13
    # via
    #   chex
    #   flax
    #   numpyro
    #   optax
    #   orbax-checkpoint
    #   scvi-tools
jaxlib==0.4.13
    # via
    #   chex
    #   numpyro
    #   optax
    #   orbax-checkpoint
    #   scvi-tools
>>>>>>> e6f40d86
jedi==0.19.1
    # via ipython
jinja2==3.1.2
    # via torch
jmespath==1.0.1
    # via botocore
joblib==1.3.2
    # via
    #   pynndescent
    #   scanpy
    #   scikit-learn
kiwisolver==1.4.5
    # via matplotlib
lazy-loader==0.3
    # via scikit-image
leidenalg==0.10.1
    # via infercnvpy
<<<<<<< HEAD
llvmlite==0.41.0
=======
lightning-utilities==0.9.0
    # via
    #   pytorch-lightning
    #   torchmetrics
llvmlite==0.41.1
>>>>>>> e6f40d86
    # via
    #   numba
    #   pynndescent
mando==0.7.1
    # via radon
markdown-it-py==3.0.0
    # via rich
<<<<<<< HEAD
=======
markupsafe==2.1.3
    # via jinja2
>>>>>>> e6f40d86
matplotlib==3.7.3
    # via
    #   efaar-benchmarking
    #   scanpy
    #   seaborn
matplotlib-inline==0.1.6
    # via ipython
mccabe==0.7.0
    # via flake8
mdurl==0.1.2
    # via markdown-it-py
ml-collections==0.1.1
    # via scvi-tools
ml-dtypes==0.2.0
    # via
    #   jax
    #   jaxlib
mpmath==1.3.0
    # via sympy
msgpack==1.0.7
    # via
    #   flax
    #   orbax-checkpoint
mudata==0.2.3
    # via scvi-tools
multidict==6.0.4
    # via
    #   aiohttp
    #   yarl
<<<<<<< HEAD
mypy==1.6.0
=======
multipledispatch==1.0.0
    # via numpyro
mypy==1.6.1
>>>>>>> e6f40d86
    # via proxbias (pyproject.toml)
mypy-extensions==1.0.0
    # via
    #   black
    #   mypy
natsort==8.4.0
    # via
    #   anndata
    #   scanpy
nest-asyncio==1.5.8
    # via orbax-checkpoint
networkx==3.1
    # via
    #   scanpy
    #   scikit-image
    #   torch
nodeenv==1.8.0
    # via pre-commit
<<<<<<< HEAD
numba==0.58.0
=======
numba==0.58.1
>>>>>>> e6f40d86
    # via
    #   pynndescent
    #   scanpy
    #   umap-learn
numpy==1.24.4
    # via
    #   anndata
    #   chex
    #   contourpy
    #   fastparquet
    #   flax
    #   h5py
    #   imageio
    #   infercnvpy
    #   jax
    #   jaxlib
    #   matplotlib
    #   ml-dtypes
    #   mudata
    #   numba
    #   numpyro
    #   opt-einsum
    #   optax
    #   orbax-checkpoint
    #   pandas
    #   patsy
    #   proxbias (pyproject.toml)
    #   pyarrow
    #   pyro-ppl
    #   pytorch-lightning
    #   pywavelets
    #   scanpy
    #   scikit-image
    #   scikit-learn
    #   scipy
    #   scvi-tools
    #   seaborn
    #   statsmodels
    #   tensorstore
    #   tifffile
    #   torchmetrics
    #   umap-learn
<<<<<<< HEAD
=======
numpyro==0.12.1
    # via scvi-tools
oauthlib==3.2.2
    # via requests-oauthlib
openpyxl==3.1.2
    # via scvi-tools
opt-einsum==3.3.0
    # via
    #   jax
    #   pyro-ppl
optax==0.1.7
    # via
    #   flax
    #   scvi-tools
orbax-checkpoint==0.2.3
    # via flax
>>>>>>> e6f40d86
packaging==23.2
    # via
    #   anndata
    #   black
    #   build
    #   fastparquet
    #   lightning-utilities
    #   matplotlib
    #   pyproject-api
    #   pytest
    #   pytorch-lightning
    #   scanpy
    #   scikit-image
    #   statsmodels
    #   tox
    #   validate-pyproject
pandas==2.0.3
    # via
    #   anndata
    #   efaar-benchmarking
    #   fastparquet
    #   infercnvpy
    #   mudata
    #   proxbias (pyproject.toml)
    #   pyreadr
    #   scanpy
    #   scvi-tools
    #   seaborn
    #   statsmodels
parso==0.8.3
    # via jedi
pathspec==0.11.2
    # via black
patsy==0.5.3
    # via
    #   scanpy
    #   statsmodels
pbr==5.11.1
    # via stevedore
pexpect==4.8.0
    # via ipython
pickleshare==0.7.5
    # via ipython
<<<<<<< HEAD
pillow==10.1.0
=======
pillow==10.0.1
>>>>>>> e6f40d86
    # via
    #   imageio
    #   matplotlib
    #   scikit-image
pip-tools==7.3.0
    # via proxbias (pyproject.toml)
platformdirs==3.11.0
    # via
    #   black
    #   tox
    #   virtualenv
pluggy==1.3.0
    # via
    #   pytest
    #   tox
<<<<<<< HEAD
polars==0.19.8
=======
polars==0.19.11
>>>>>>> e6f40d86
    # via gtfparse
pre-commit==3.5.0
    # via proxbias (pyproject.toml)
prompt-toolkit==3.0.39
    # via ipython
protobuf==4.24.4
    # via
    #   google-api-core
    #   googleapis-common-protos
ptyprocess==0.7.0
    # via pexpect
pure-eval==0.2.2
    # via stack-data
pyarrow==13.0.0
<<<<<<< HEAD
    # via proxbias (pyproject.toml)
=======
    # via
    #   efaar-benchmarking
    #   proxbias (pyproject.toml)
pyasn1==0.5.0
    # via
    #   pyasn1-modules
    #   rsa
pyasn1-modules==0.3.0
    # via google-auth
>>>>>>> e6f40d86
pycodestyle==2.11.1
    # via flake8
pyflakes==3.1.0
    # via flake8
pygments==2.16.1
    # via
    #   ipython
    #   rich
pynndescent==0.5.10
    # via umap-learn
pyparsing==3.1.1
    # via matplotlib
pyproject-api==1.6.1
    # via tox
pyproject-hooks==1.0.0
    # via build
<<<<<<< HEAD
pyreadr==0.4.9
    # via infercnvpy
pytest==7.4.2
=======
pyreadr==0.5.0
    # via infercnvpy
pyro-api==0.1.2
    # via pyro-ppl
pyro-ppl==1.8.6
    # via scvi-tools
pytest==7.4.3
>>>>>>> e6f40d86
    # via
    #   proxbias (pyproject.toml)
    #   pytest-cov
pytest-cov==4.1.0
    # via proxbias (pyproject.toml)
python-dateutil==2.8.2
    # via
    #   botocore
    #   matplotlib
    #   pandas
pytoml==0.1.21
    # via infercnvpy
<<<<<<< HEAD
=======
pytorch-lightning==1.9.5
    # via scvi-tools
>>>>>>> e6f40d86
pytz==2023.3.post1
    # via pandas
pyupgrade==3.15.0
    # via proxbias (pyproject.toml)
pywavelets==1.4.1
    # via scikit-image
pyyaml==6.0.1
    # via
    #   bandit
    #   flax
    #   ml-collections
    #   orbax-checkpoint
    #   pre-commit
    #   pytorch-lightning
radon==6.0.1
    # via proxbias (pyproject.toml)
<<<<<<< HEAD
rich==13.6.0
    # via bandit
s3fs==2023.9.2
    # via proxbias (pyproject.toml)
scanpy==1.9.5
=======
requests==2.31.0
    # via
    #   fsspec
    #   gcsfs
    #   google-api-core
    #   google-cloud-storage
    #   requests-oauthlib
requests-oauthlib==1.3.1
    # via google-auth-oauthlib
rich==13.6.0
>>>>>>> e6f40d86
    # via
    #   bandit
    #   flax
    #   scvi-tools
rsa==4.9
    # via google-auth
s3fs==2023.10.0
    # via
    #   efaar-benchmarking
    #   proxbias (pyproject.toml)
scanpy==1.9.5
    # via
    #   efaar-benchmarking
    #   infercnvpy
    #   proxbias (pyproject.toml)
scikit-image==0.21.0
<<<<<<< HEAD
    # via proxbias (pyproject.toml)
scikit-learn==1.3.1
=======
    # via
    #   efaar-benchmarking
    #   proxbias (pyproject.toml)
scikit-learn==1.3.2
>>>>>>> e6f40d86
    # via
    #   efaar-benchmarking
    #   proxbias (pyproject.toml)
    #   pynndescent
    #   scanpy
    #   scvi-tools
    #   umap-learn
scipy==1.10.1
    # via
    #   anndata
    #   jax
    #   jaxlib
    #   proxbias (pyproject.toml)
    #   pynndescent
    #   scanpy
    #   scikit-image
    #   scikit-learn
    #   scvi-tools
    #   statsmodels
    #   umap-learn
<<<<<<< HEAD
=======
scvi-tools==0.20.3
    # via efaar-benchmarking
>>>>>>> e6f40d86
seaborn==0.13.0
    # via
    #   efaar-benchmarking
    #   proxbias (pyproject.toml)
    #   scanpy
session-info==1.0.0
    # via
    #   infercnvpy
    #   scanpy
six==1.16.0
    # via
    #   asttokens
<<<<<<< HEAD
=======
    #   docrep
>>>>>>> e6f40d86
    #   mando
    #   ml-collections
    #   patsy
    #   python-dateutil
smmap==5.0.1
    # via gitdb
stack-data==0.6.3
    # via ipython
statsmodels==0.14.0
    # via
    #   proxbias (pyproject.toml)
    #   scanpy
stdlib-list==0.9.0
    # via session-info
stevedore==5.1.0
    # via bandit
<<<<<<< HEAD
tbb==2021.10.0
    # via umap-learn
=======
sympy==1.12
    # via torch
tbb==2021.10.0
    # via umap-learn
tensorstore==0.1.45
    # via
    #   flax
    #   orbax-checkpoint
>>>>>>> e6f40d86
texttable==1.7.0
    # via igraph
threadpoolctl==3.2.0
    # via scikit-learn
tifffile==2023.7.10
    # via scikit-image
tokenize-rt==5.2.0
<<<<<<< HEAD
    # via pyupgrade
=======
    # via
    #   black
    #   pyupgrade
>>>>>>> e6f40d86
tomli==2.0.1
    # via
    #   black
    #   build
    #   coverage
    #   mypy
    #   pip-tools
    #   pyproject-api
    #   pyproject-hooks
    #   pytest
    #   tox
    #   validate-pyproject
<<<<<<< HEAD
=======
toolz==0.12.0
    # via chex
torch==2.1.0
    # via
    #   pyro-ppl
    #   pytorch-lightning
    #   scvi-tools
    #   torchmetrics
torchmetrics==1.2.0
    # via
    #   pytorch-lightning
    #   scvi-tools
>>>>>>> e6f40d86
tox==4.11.3
    # via proxbias (pyproject.toml)
tqdm==4.66.1
    # via
    #   infercnvpy
    #   numpyro
    #   proxbias (pyproject.toml)
    #   pyro-ppl
    #   pytorch-lightning
    #   scanpy
    #   scvi-tools
    #   umap-learn
traitlets==5.11.2
    # via
    #   ipython
    #   matplotlib-inline
<<<<<<< HEAD
trove-classifiers==2023.9.19
=======
trove-classifiers==2023.10.18
>>>>>>> e6f40d86
    # via validate-pyproject
types-pkg-resources==0.1.3
    # via proxbias (pyproject.toml)
typing-extensions==4.8.0
    # via
    #   aioitertools
    #   black
    #   chex
    #   flax
    #   ipython
    #   lightning-utilities
    #   mypy
    #   orbax-checkpoint
    #   pytorch-lightning
    #   rich
    #   torch
    #   torchmetrics
tzdata==2023.3
    # via pandas
umap-learn==0.5.4
    # via scanpy
<<<<<<< HEAD
urllib3==1.26.17
    # via botocore
validate-pyproject[all]==0.15
    # via proxbias (pyproject.toml)
virtualenv==20.24.5
=======
urllib3==1.26.18
    # via
    #   botocore
    #   requests
validate-pyproject[all]==0.15
    # via proxbias (pyproject.toml)
virtualenv==20.24.6
>>>>>>> e6f40d86
    # via
    #   pre-commit
    #   tox
wcwidth==0.2.8
    # via prompt-toolkit
wget==3.2
<<<<<<< HEAD
    # via proxbias (pyproject.toml)
=======
    # via
    #   efaar-benchmarking
    #   proxbias (pyproject.toml)
>>>>>>> e6f40d86
wheel==0.41.2
    # via pip-tools
wrapt==1.15.0
    # via aiobotocore
yarl==1.9.2
    # via aiohttp
zipp==3.17.0
    # via
    #   importlib-metadata
    #   importlib-resources

# The following packages are considered to be unsafe in a requirements file:
# pip
# setuptools<|MERGE_RESOLUTION|>--- conflicted
+++ resolved
@@ -1,6 +1,3 @@
-<<<<<<< HEAD
-aiobotocore==2.5.4
-=======
 absl-py==2.0.0
     # via
     #   chex
@@ -8,7 +5,6 @@
     #   optax
     #   orbax-checkpoint
 aiobotocore==2.7.0
->>>>>>> e6f40d86
     # via s3fs
 aiohttp==3.8.6
     # via
@@ -25,12 +21,9 @@
     #   infercnvpy
     #   mudata
     #   scanpy
-<<<<<<< HEAD
-=======
     #   scvi-tools
 appnope==0.1.3
     # via ipython
->>>>>>> e6f40d86
 asttokens==2.4.0
     # via stack-data
 async-timeout==4.0.3
@@ -41,16 +34,6 @@
     # via ipython
 bandit==1.7.5
     # via proxbias (pyproject.toml)
-<<<<<<< HEAD
-black==23.9.1
-    # via proxbias (pyproject.toml)
-botocore==1.31.17
-    # via aiobotocore
-build==1.0.3
-    # via pip-tools
-cachetools==5.3.1
-    # via tox
-=======
 black[jupyter]==23.10.1
     # via proxbias (pyproject.toml)
 botocore==1.31.64
@@ -65,15 +48,10 @@
     #   tox
 certifi==2023.7.22
     # via requests
->>>>>>> e6f40d86
 cfgv==3.4.0
     # via pre-commit
 chardet==5.2.0
     # via tox
-<<<<<<< HEAD
-charset-normalizer==3.3.0
-    # via aiohttp
-=======
 charset-normalizer==3.3.1
     # via
     #   aiohttp
@@ -82,7 +60,6 @@
     # via
     #   optax
     #   scvi-tools
->>>>>>> e6f40d86
 click==8.1.7
     # via
     #   black
@@ -91,11 +68,8 @@
     # via
     #   radon
     #   tox
-<<<<<<< HEAD
-=======
 contextlib2==21.6.0
     # via ml-collections
->>>>>>> e6f40d86
 contourpy==1.1.1
     # via matplotlib
 coverage[toml]==7.3.2
@@ -107,13 +81,9 @@
 cycler==0.12.1
     # via matplotlib
 decorator==5.1.1
-<<<<<<< HEAD
-    # via ipython
-=======
     # via
     #   gcsfs
     #   ipython
->>>>>>> e6f40d86
 distlib==0.3.7
     # via virtualenv
 dm-tree==0.1.8
@@ -122,22 +92,17 @@
     # via scvi-tools
 efaar-benchmarking==0.1.0
     # via proxbias (pyproject.toml)
-<<<<<<< HEAD
-efaar-benchmarking==0.0.7
-    # via proxbias (pyproject.toml)
-=======
 et-xmlfile==1.1.0
     # via openpyxl
 etils==1.3.0
     # via orbax-checkpoint
->>>>>>> e6f40d86
 exceptiongroup==1.1.3
     # via pytest
 executing==2.0.0
     # via stack-data
 fastjsonschema==2.18.1
     # via validate-pyproject
-fastparquet==2023.8.0
+fastparquet==2023.10.0
     # via proxbias (pyproject.toml)
 filelock==3.12.4
     # via
@@ -146,22 +111,15 @@
     #   virtualenv
 flake8==6.1.0
     # via proxbias (pyproject.toml)
-<<<<<<< HEAD
-=======
 flax==0.7.3
     # via scvi-tools
->>>>>>> e6f40d86
 fonttools==4.43.1
     # via matplotlib
 frozenlist==1.4.0
     # via
     #   aiohttp
     #   aiosignal
-<<<<<<< HEAD
-fsspec==2023.9.2
-=======
 fsspec[http]==2023.10.0
->>>>>>> e6f40d86
     # via
     #   efaar-benchmarking
     #   fastparquet
@@ -173,11 +131,7 @@
     # via efaar-benchmarking
 gitdb==4.0.11
     # via gitpython
-<<<<<<< HEAD
-gitpython==3.1.38
-=======
 gitpython==3.1.40
->>>>>>> e6f40d86
     # via bandit
 google-api-core==2.12.0
     # via
@@ -211,15 +165,6 @@
     #   anndata
     #   mudata
     #   scanpy
-<<<<<<< HEAD
-identify==2.5.30
-    # via pre-commit
-idna==3.4
-    # via yarl
-igraph==0.10.8
-    # via leidenalg
-imageio==2.31.5
-=======
     #   scvi-tools
 identify==2.5.30
     # via pre-commit
@@ -230,16 +175,10 @@
 igraph==0.10.8
     # via leidenalg
 imageio==2.31.6
->>>>>>> e6f40d86
     # via scikit-image
 importlib-metadata==6.8.0
     # via
     #   build
-<<<<<<< HEAD
-    #   numba
-importlib-resources==6.1.0
-    # via matplotlib
-=======
     #   jax
     #   numba
 importlib-resources==6.1.0
@@ -247,15 +186,11 @@
     #   matplotlib
     #   orbax-checkpoint
     #   proxbias (pyproject.toml)
->>>>>>> e6f40d86
 infercnvpy==0.4.2
     # via proxbias (pyproject.toml)
 iniconfig==2.0.0
     # via pytest
 ipython==8.13.0
-<<<<<<< HEAD
-    # via infercnvpy
-=======
     # via
     #   black
     #   infercnvpy
@@ -274,7 +209,6 @@
     #   optax
     #   orbax-checkpoint
     #   scvi-tools
->>>>>>> e6f40d86
 jedi==0.19.1
     # via ipython
 jinja2==3.1.2
@@ -292,15 +226,11 @@
     # via scikit-image
 leidenalg==0.10.1
     # via infercnvpy
-<<<<<<< HEAD
-llvmlite==0.41.0
-=======
 lightning-utilities==0.9.0
     # via
     #   pytorch-lightning
     #   torchmetrics
 llvmlite==0.41.1
->>>>>>> e6f40d86
     # via
     #   numba
     #   pynndescent
@@ -308,11 +238,8 @@
     # via radon
 markdown-it-py==3.0.0
     # via rich
-<<<<<<< HEAD
-=======
 markupsafe==2.1.3
     # via jinja2
->>>>>>> e6f40d86
 matplotlib==3.7.3
     # via
     #   efaar-benchmarking
@@ -342,13 +269,9 @@
     # via
     #   aiohttp
     #   yarl
-<<<<<<< HEAD
-mypy==1.6.0
-=======
 multipledispatch==1.0.0
     # via numpyro
 mypy==1.6.1
->>>>>>> e6f40d86
     # via proxbias (pyproject.toml)
 mypy-extensions==1.0.0
     # via
@@ -367,11 +290,7 @@
     #   torch
 nodeenv==1.8.0
     # via pre-commit
-<<<<<<< HEAD
-numba==0.58.0
-=======
 numba==0.58.1
->>>>>>> e6f40d86
     # via
     #   pynndescent
     #   scanpy
@@ -414,8 +333,6 @@
     #   tifffile
     #   torchmetrics
     #   umap-learn
-<<<<<<< HEAD
-=======
 numpyro==0.12.1
     # via scvi-tools
 oauthlib==3.2.2
@@ -432,7 +349,6 @@
     #   scvi-tools
 orbax-checkpoint==0.2.3
     # via flax
->>>>>>> e6f40d86
 packaging==23.2
     # via
     #   anndata
@@ -476,11 +392,7 @@
     # via ipython
 pickleshare==0.7.5
     # via ipython
-<<<<<<< HEAD
-pillow==10.1.0
-=======
 pillow==10.0.1
->>>>>>> e6f40d86
     # via
     #   imageio
     #   matplotlib
@@ -496,11 +408,7 @@
     # via
     #   pytest
     #   tox
-<<<<<<< HEAD
-polars==0.19.8
-=======
 polars==0.19.11
->>>>>>> e6f40d86
     # via gtfparse
 pre-commit==3.5.0
     # via proxbias (pyproject.toml)
@@ -515,9 +423,6 @@
 pure-eval==0.2.2
     # via stack-data
 pyarrow==13.0.0
-<<<<<<< HEAD
-    # via proxbias (pyproject.toml)
-=======
     # via
     #   efaar-benchmarking
     #   proxbias (pyproject.toml)
@@ -527,7 +432,6 @@
     #   rsa
 pyasn1-modules==0.3.0
     # via google-auth
->>>>>>> e6f40d86
 pycodestyle==2.11.1
     # via flake8
 pyflakes==3.1.0
@@ -544,11 +448,6 @@
     # via tox
 pyproject-hooks==1.0.0
     # via build
-<<<<<<< HEAD
-pyreadr==0.4.9
-    # via infercnvpy
-pytest==7.4.2
-=======
 pyreadr==0.5.0
     # via infercnvpy
 pyro-api==0.1.2
@@ -556,7 +455,6 @@
 pyro-ppl==1.8.6
     # via scvi-tools
 pytest==7.4.3
->>>>>>> e6f40d86
     # via
     #   proxbias (pyproject.toml)
     #   pytest-cov
@@ -569,11 +467,8 @@
     #   pandas
 pytoml==0.1.21
     # via infercnvpy
-<<<<<<< HEAD
-=======
 pytorch-lightning==1.9.5
     # via scvi-tools
->>>>>>> e6f40d86
 pytz==2023.3.post1
     # via pandas
 pyupgrade==3.15.0
@@ -590,13 +485,6 @@
     #   pytorch-lightning
 radon==6.0.1
     # via proxbias (pyproject.toml)
-<<<<<<< HEAD
-rich==13.6.0
-    # via bandit
-s3fs==2023.9.2
-    # via proxbias (pyproject.toml)
-scanpy==1.9.5
-=======
 requests==2.31.0
     # via
     #   fsspec
@@ -607,7 +495,6 @@
 requests-oauthlib==1.3.1
     # via google-auth-oauthlib
 rich==13.6.0
->>>>>>> e6f40d86
     # via
     #   bandit
     #   flax
@@ -624,15 +511,10 @@
     #   infercnvpy
     #   proxbias (pyproject.toml)
 scikit-image==0.21.0
-<<<<<<< HEAD
-    # via proxbias (pyproject.toml)
-scikit-learn==1.3.1
-=======
     # via
     #   efaar-benchmarking
     #   proxbias (pyproject.toml)
 scikit-learn==1.3.2
->>>>>>> e6f40d86
     # via
     #   efaar-benchmarking
     #   proxbias (pyproject.toml)
@@ -653,11 +535,8 @@
     #   scvi-tools
     #   statsmodels
     #   umap-learn
-<<<<<<< HEAD
-=======
 scvi-tools==0.20.3
     # via efaar-benchmarking
->>>>>>> e6f40d86
 seaborn==0.13.0
     # via
     #   efaar-benchmarking
@@ -670,10 +549,7 @@
 six==1.16.0
     # via
     #   asttokens
-<<<<<<< HEAD
-=======
     #   docrep
->>>>>>> e6f40d86
     #   mando
     #   ml-collections
     #   patsy
@@ -690,10 +566,6 @@
     # via session-info
 stevedore==5.1.0
     # via bandit
-<<<<<<< HEAD
-tbb==2021.10.0
-    # via umap-learn
-=======
 sympy==1.12
     # via torch
 tbb==2021.10.0
@@ -702,7 +574,6 @@
     # via
     #   flax
     #   orbax-checkpoint
->>>>>>> e6f40d86
 texttable==1.7.0
     # via igraph
 threadpoolctl==3.2.0
@@ -710,13 +581,9 @@
 tifffile==2023.7.10
     # via scikit-image
 tokenize-rt==5.2.0
-<<<<<<< HEAD
-    # via pyupgrade
-=======
     # via
     #   black
     #   pyupgrade
->>>>>>> e6f40d86
 tomli==2.0.1
     # via
     #   black
@@ -729,8 +596,6 @@
     #   pytest
     #   tox
     #   validate-pyproject
-<<<<<<< HEAD
-=======
 toolz==0.12.0
     # via chex
 torch==2.1.0
@@ -743,7 +608,6 @@
     # via
     #   pytorch-lightning
     #   scvi-tools
->>>>>>> e6f40d86
 tox==4.11.3
     # via proxbias (pyproject.toml)
 tqdm==4.66.1
@@ -756,15 +620,11 @@
     #   scanpy
     #   scvi-tools
     #   umap-learn
-traitlets==5.11.2
+traitlets==5.12.0
     # via
     #   ipython
     #   matplotlib-inline
-<<<<<<< HEAD
-trove-classifiers==2023.9.19
-=======
 trove-classifiers==2023.10.18
->>>>>>> e6f40d86
     # via validate-pyproject
 types-pkg-resources==0.1.3
     # via proxbias (pyproject.toml)
@@ -786,13 +646,6 @@
     # via pandas
 umap-learn==0.5.4
     # via scanpy
-<<<<<<< HEAD
-urllib3==1.26.17
-    # via botocore
-validate-pyproject[all]==0.15
-    # via proxbias (pyproject.toml)
-virtualenv==20.24.5
-=======
 urllib3==1.26.18
     # via
     #   botocore
@@ -800,20 +653,15 @@
 validate-pyproject[all]==0.15
     # via proxbias (pyproject.toml)
 virtualenv==20.24.6
->>>>>>> e6f40d86
     # via
     #   pre-commit
     #   tox
 wcwidth==0.2.8
     # via prompt-toolkit
 wget==3.2
-<<<<<<< HEAD
-    # via proxbias (pyproject.toml)
-=======
-    # via
-    #   efaar-benchmarking
-    #   proxbias (pyproject.toml)
->>>>>>> e6f40d86
+    # via
+    #   efaar-benchmarking
+    #   proxbias (pyproject.toml)
 wheel==0.41.2
     # via pip-tools
 wrapt==1.15.0
