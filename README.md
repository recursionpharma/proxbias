--- conflicted
+++ resolved
@@ -13,26 +13,6 @@
 
 # Notebooks
 
-<<<<<<< HEAD
-Notebooks to reproduce plots from public datasets are included in the `notebooks` directory. Note that this doesn't 
-include rxrx3 for IP reasons. 
-
-- `cpg0016_loading.ipynb` - Load the JUMP CP data, apply PCA and proximity bias correction and save data.
-- `cpg0016_plots.ipynb` - Create whole-genome plots from cpg0016, calculate Brunner-Munzel statistics and make bar plots.
-- `shinyDepMap_benchmark.ipynb` - Load DepMap 19Q3 data and create plots showing an enrichment for within-chromosome arm relationships.
-- `DepMap_PB_Drivers.ipynb` - Use DepMap 22Q4 data to look at differential proximity bias when TP53 and other genes are wild-type vs loss/gain of function.
-
-# TODO:
-- Add in the u2os expression data
-- Load in DepMap 22Q4 data
-- Load in DepMap shRNA data
-- Add code for gene-level BM stats and plots comparing that to chromosome arm relative position
-- Create whole-genome plots for the DepMap data
-- Code to search DepMap for drivers of proximity bias
-- Link to Recursion's benchmarking repo and show benchmarking results for cpg0016 before and after proximity bias correction
-- Add in code to analyze RNA sequencing data
-ß
-=======
 Notebooks to reproduce plots from public datasets are included in the `notebooks` directory. Note that this doesn't include rxrx3 for IP reasons at this time. 
 
 - `cpg0016_loading.ipynb` - Load the JUMP CP data, apply PCA and proximity bias correction and save data locally.
@@ -41,5 +21,4 @@
 - `DepMap_PB_Driver_Scan_sample.ipynb` - Short sample code for executing the DepMap driver scanning.
 - `DepMap_PB_Drivers.ipynb` - Use DepMap 22Q4 data to look at differential proximity bias when TP53 and other genes are wild-type vs loss/gain of function.
 - `DepMap_version_comparisons.ipynb` - Generate whole-genome plots and Brunner-Munzel probability plots for DepMap 19Q3, 22Q4 and 23Q2 data.
-- `scPerturb_tables_heatmaps.ipynb` - Load scRNASeq datasets from scPerturb, run infercnv, compute chromosomal loss, generate result tables, and plot infercnv heatmaps for cells with specific loss.
->>>>>>> da5d4f09
+- `scPerturb_tables_heatmaps.ipynb` - Load scRNASeq datasets from scPerturb, run infercnv, compute chromosomal loss, generate result tables, and plot infercnv heatmaps for cells with specific loss.